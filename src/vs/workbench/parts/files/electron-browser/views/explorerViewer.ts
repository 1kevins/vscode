--- conflicted
+++ resolved
@@ -379,7 +379,6 @@
 	}
 }
 
-<<<<<<< HEAD
 // export class FileDragAndDrop extends SimpleFileResourceDragAndDrop {
 
 // 	private static readonly CONFIRM_DND_SETTING_KEY = 'explorer.confirmDragAndDrop';
@@ -582,7 +581,7 @@
 // 						return this.workspaceEditingService.addFolders(folders);
 // 					}
 
-// 					return void 0;
+// 					return undefined;
 // 				});
 // 			}
 
@@ -593,7 +592,7 @@
 // 				return addFilesAction.run(droppedResources.map(res => res.resource));
 // 			}
 
-// 			return void 0;
+// 			return undefined;
 // 		});
 // 	}
 
@@ -624,7 +623,7 @@
 // 		return confirmPromise.then(res => {
 
 // 			// Check for confirmation checkbox
-// 			let updateConfirmSettingsPromise: Promise<void> = Promise.resolve(void 0);
+// 			let updateConfirmSettingsPromise: Promise<void> = Promise.resolve(undefined);
 // 			if (res.confirmed && res.checkboxChecked === true) {
 // 				updateConfirmSettingsPromise = this.configurationService.updateValue(FileDragAndDrop.CONFIRM_DND_SETTING_KEY, false, ConfigurationTarget.USER);
 // 			}
@@ -632,10 +631,10 @@
 // 			return updateConfirmSettingsPromise.then(() => {
 // 				if (res.confirmed) {
 // 					const rootDropPromise = this.doHandleRootDrop(sources.filter(s => s.isRoot), target);
-// 					return Promise.all(sources.filter(s => !s.isRoot).map(source => this.doHandleExplorerDrop(tree, source, target, isCopy)).concat(rootDropPromise)).then(() => void 0);
-// 				}
-
-// 				return Promise.resolve(void 0);
+// 					return Promise.all(sources.filter(s => !s.isRoot).map(source => this.doHandleExplorerDrop(tree, source, target, isCopy)).concat(rootDropPromise)).then(() => undefined);
+// 				}
+
+// 				return Promise.resolve(undefined);
 // 			});
 // 		});
 // 	}
@@ -674,13 +673,13 @@
 
 // 	private doHandleExplorerDrop(tree: ITree, source: ExplorerItem, target: ExplorerItem | Model, isCopy: boolean): Promise<void> {
 // 		if (!(target instanceof ExplorerItem)) {
-// 			return Promise.resolve(void 0);
+// 			return Promise.resolve(undefined);
 // 		}
 
 // 		return tree.expand(target).then(() => {
 
 // 			if (target.isReadonly) {
-// 				return void 0;
+// 				return undefined;
 // 			}
 
 // 			// Reuse duplicate action if user copies
@@ -691,7 +690,7 @@
 // 			// Otherwise move
 // 			const targetResource = resources.joinPath(target.resource, source.name);
 
-// 			return this.textFileService.move(source.resource, targetResource).then(void 0, error => {
+// 			return this.textFileService.move(source.resource, targetResource).then(undefined, error => {
 
 // 				// Conflict
 // 				if ((<FileOperationError>error).fileOperationResult === FileOperationResult.FILE_MOVE_CONFLICT) {
@@ -705,10 +704,10 @@
 // 					// Move with overwrite if the user confirms
 // 					return this.dialogService.confirm(confirm).then(res => {
 // 						if (res.confirmed) {
-// 							return this.textFileService.move(source.resource, targetResource, true /* overwrite */).then(void 0, error => this.notificationService.error(error));
+// 							return this.textFileService.move(source.resource, targetResource, true /* overwrite */).then(undefined, error => this.notificationService.error(error));
 // 						}
 
-// 						return void 0;
+// 						return undefined;
 // 					});
 // 				}
 
@@ -717,353 +716,8 @@
 // 					this.notificationService.error(error);
 // 				}
 
-// 				return void 0;
+// 				return undefined;
 // 			});
 // 		}, errors.onUnexpectedError);
 // 	}
-// }
-=======
-// Explorer Drag And Drop Controller
-export class FileDragAndDrop extends SimpleFileResourceDragAndDrop {
-
-	private static readonly CONFIRM_DND_SETTING_KEY = 'explorer.confirmDragAndDrop';
-
-	private toDispose: IDisposable[];
-	private dropEnabled: boolean;
-
-	constructor(
-		@INotificationService private notificationService: INotificationService,
-		@IDialogService private dialogService: IDialogService,
-		@IWorkspaceContextService private contextService: IWorkspaceContextService,
-		@IFileService private fileService: IFileService,
-		@IConfigurationService private configurationService: IConfigurationService,
-		@IInstantiationService instantiationService: IInstantiationService,
-		@ITextFileService private textFileService: ITextFileService,
-		@IWindowService private windowService: IWindowService,
-		@IWorkspaceEditingService private workspaceEditingService: IWorkspaceEditingService
-	) {
-		super(stat => this.statToResource(stat), instantiationService);
-
-		this.toDispose = [];
-
-		this.updateDropEnablement();
-
-		this.registerListeners();
-	}
-
-	private statToResource(stat: ExplorerItem): URI {
-		if (stat.isDirectory) {
-			return URI.from({ scheme: 'folder', path: stat.resource.path }); // indicates that we are dragging a folder
-		}
-
-		return stat.resource;
-	}
-
-	private registerListeners(): void {
-		this.toDispose.push(this.configurationService.onDidChangeConfiguration(e => this.updateDropEnablement()));
-	}
-
-	private updateDropEnablement(): void {
-		this.dropEnabled = this.configurationService.getValue('explorer.enableDragAndDrop');
-	}
-
-	public onDragStart(tree: ITree, data: IDragAndDropData, originalEvent: DragMouseEvent): void {
-		const sources: ExplorerItem[] = data.getData();
-		if (sources && sources.length) {
-
-			// When dragging folders, make sure to collapse them to free up some space
-			sources.forEach(s => {
-				if (s.isDirectory && tree.isExpanded(s)) {
-					tree.collapse(s, false);
-				}
-			});
-
-			// Apply some datatransfer types to allow for dragging the element outside of the application
-			this.instantiationService.invokeFunction(fillResourceDataTransfers, sources, originalEvent);
-
-			// The only custom data transfer we set from the explorer is a file transfer
-			// to be able to DND between multiple code file explorers across windows
-			const fileResources = sources.filter(s => !s.isDirectory && s.resource.scheme === Schemas.file).map(r => r.resource.fsPath);
-			if (fileResources.length) {
-				originalEvent.dataTransfer.setData(CodeDataTransfers.FILES, JSON.stringify(fileResources));
-			}
-		}
-	}
-
-	public onDragOver(tree: ITree, data: IDragAndDropData, target: ExplorerItem | Model, originalEvent: DragMouseEvent): IDragOverReaction {
-		if (!this.dropEnabled) {
-			return DRAG_OVER_REJECT;
-		}
-
-		const isCopy = originalEvent && ((originalEvent.ctrlKey && !isMacintosh) || (originalEvent.altKey && isMacintosh));
-		const fromDesktop = data instanceof DesktopDragAndDropData;
-
-		// Desktop DND
-		if (fromDesktop) {
-			const types: string[] = originalEvent.dataTransfer.types;
-			const typesArray: string[] = [];
-			for (let i = 0; i < types.length; i++) {
-				typesArray.push(types[i].toLowerCase()); // somehow the types are lowercase
-			}
-
-			if (typesArray.indexOf(DataTransfers.FILES.toLowerCase()) === -1 && typesArray.indexOf(CodeDataTransfers.FILES.toLowerCase()) === -1) {
-				return DRAG_OVER_REJECT;
-			}
-		}
-
-		// Other-Tree DND
-		else if (data instanceof ExternalElementsDragAndDropData) {
-			return DRAG_OVER_REJECT;
-		}
-
-		// In-Explorer DND
-		else {
-			const sources: ExplorerItem[] = data.getData();
-			if (target instanceof Model) {
-				if (sources[0].isRoot) {
-					return DRAG_OVER_ACCEPT_BUBBLE_DOWN(false);
-				}
-
-				return DRAG_OVER_REJECT;
-			}
-
-			if (!Array.isArray(sources)) {
-				return DRAG_OVER_REJECT;
-			}
-
-			if (sources.some((source) => {
-				if (source instanceof NewStatPlaceholder) {
-					return true; // NewStatPlaceholders can not be moved
-				}
-
-				if (source.isRoot && target instanceof ExplorerItem && !target.isRoot) {
-					return true; // Root folder can not be moved to a non root file stat.
-				}
-
-				if (source.resource.toString() === target.resource.toString()) {
-					return true; // Can not move anything onto itself
-				}
-
-				if (source.isRoot && target instanceof ExplorerItem && target.isRoot) {
-					// Disable moving workspace roots in one another
-					return false;
-				}
-
-				if (!isCopy && resources.dirname(source.resource).toString() === target.resource.toString()) {
-					return true; // Can not move a file to the same parent unless we copy
-				}
-
-				if (resources.isEqualOrParent(target.resource, source.resource, !isLinux /* ignorecase */)) {
-					return true; // Can not move a parent folder into one of its children
-				}
-
-				return false;
-			})) {
-				return DRAG_OVER_REJECT;
-			}
-		}
-
-		// All (target = model)
-		if (target instanceof Model) {
-			return this.contextService.getWorkbenchState() === WorkbenchState.WORKSPACE ? DRAG_OVER_ACCEPT_BUBBLE_DOWN_COPY(false) : DRAG_OVER_REJECT; // can only drop folders to workspace
-		}
-
-		// All (target = file/folder)
-		else {
-			if (target.isDirectory) {
-				if (target.isReadonly) {
-					return DRAG_OVER_REJECT;
-				}
-				return fromDesktop || isCopy ? DRAG_OVER_ACCEPT_BUBBLE_DOWN_COPY(true) : DRAG_OVER_ACCEPT_BUBBLE_DOWN(true);
-			}
-
-			if (this.contextService.getWorkspace().folders.every(folder => folder.uri.toString() !== target.resource.toString())) {
-				return fromDesktop || isCopy ? DRAG_OVER_ACCEPT_BUBBLE_UP_COPY : DRAG_OVER_ACCEPT_BUBBLE_UP;
-			}
-		}
-
-		return DRAG_OVER_REJECT;
-	}
-
-	public drop(tree: ITree, data: IDragAndDropData, target: ExplorerItem | Model, originalEvent: DragMouseEvent): void {
-
-		// Desktop DND (Import file)
-		if (data instanceof DesktopDragAndDropData) {
-			this.handleExternalDrop(tree, data, target, originalEvent);
-		}
-
-		// In-Explorer DND (Move/Copy file)
-		else {
-			this.handleExplorerDrop(tree, data, target, originalEvent);
-		}
-	}
-
-	private handleExternalDrop(tree: ITree, data: DesktopDragAndDropData, target: ExplorerItem | Model, originalEvent: DragMouseEvent): Promise<void> {
-		const droppedResources = extractResources(originalEvent.browserEvent as DragEvent, true);
-
-		// Check for dropped external files to be folders
-		return this.fileService.resolveFiles(droppedResources).then(result => {
-
-			// Pass focus to window
-			this.windowService.focusWindow();
-
-			// Handle folders by adding to workspace if we are in workspace context
-			const folders = result.filter(r => r.success && r.stat.isDirectory).map(result => ({ uri: result.stat.resource }));
-			if (folders.length > 0) {
-
-				// If we are in no-workspace context, ask for confirmation to create a workspace
-				let confirmedPromise: Promise<IConfirmationResult> = Promise.resolve({ confirmed: true });
-				if (this.contextService.getWorkbenchState() !== WorkbenchState.WORKSPACE) {
-					confirmedPromise = this.dialogService.confirm({
-						message: folders.length > 1 ? nls.localize('dropFolders', "Do you want to add the folders to the workspace?") : nls.localize('dropFolder', "Do you want to add the folder to the workspace?"),
-						type: 'question',
-						primaryButton: folders.length > 1 ? nls.localize('addFolders', "&&Add Folders") : nls.localize('addFolder', "&&Add Folder")
-					});
-				}
-
-				return confirmedPromise.then(res => {
-					if (res.confirmed) {
-						return this.workspaceEditingService.addFolders(folders);
-					}
-
-					return undefined;
-				});
-			}
-
-			// Handle dropped files (only support FileStat as target)
-			else if (target instanceof ExplorerItem && !target.isReadonly) {
-				const addFilesAction = this.instantiationService.createInstance(AddFilesAction, tree, target, null);
-
-				return addFilesAction.run(droppedResources.map(res => res.resource));
-			}
-
-			return undefined;
-		});
-	}
-
-	private handleExplorerDrop(tree: ITree, data: IDragAndDropData, target: ExplorerItem | Model, originalEvent: DragMouseEvent): Promise<void> {
-		const sources: ExplorerItem[] = resources.distinctParents(data.getData(), s => s.resource);
-		const isCopy = (originalEvent.ctrlKey && !isMacintosh) || (originalEvent.altKey && isMacintosh);
-
-		let confirmPromise: Promise<IConfirmationResult>;
-
-		// Handle confirm setting
-		const confirmDragAndDrop = !isCopy && this.configurationService.getValue<boolean>(FileDragAndDrop.CONFIRM_DND_SETTING_KEY);
-		if (confirmDragAndDrop) {
-			confirmPromise = this.dialogService.confirm({
-				message: sources.length > 1 && sources.every(s => s.isRoot) ? nls.localize('confirmRootsMove', "Are you sure you want to change the order of multiple root folders in your workspace?")
-					: sources.length > 1 ? getConfirmMessage(nls.localize('confirmMultiMove', "Are you sure you want to move the following {0} files?", sources.length), sources.map(s => s.resource))
-						: sources[0].isRoot ? nls.localize('confirmRootMove', "Are you sure you want to change the order of root folder '{0}' in your workspace?", sources[0].name)
-							: nls.localize('confirmMove', "Are you sure you want to move '{0}'?", sources[0].name),
-				checkbox: {
-					label: nls.localize('doNotAskAgain', "Do not ask me again")
-				},
-				type: 'question',
-				primaryButton: nls.localize({ key: 'moveButtonLabel', comment: ['&& denotes a mnemonic'] }, "&&Move")
-			});
-		} else {
-			confirmPromise = Promise.resolve({ confirmed: true } as IConfirmationResult);
-		}
-
-		return confirmPromise.then(res => {
-
-			// Check for confirmation checkbox
-			let updateConfirmSettingsPromise: Promise<void> = Promise.resolve(undefined);
-			if (res.confirmed && res.checkboxChecked === true) {
-				updateConfirmSettingsPromise = this.configurationService.updateValue(FileDragAndDrop.CONFIRM_DND_SETTING_KEY, false, ConfigurationTarget.USER);
-			}
-
-			return updateConfirmSettingsPromise.then(() => {
-				if (res.confirmed) {
-					const rootDropPromise = this.doHandleRootDrop(sources.filter(s => s.isRoot), target);
-					return Promise.all(sources.filter(s => !s.isRoot).map(source => this.doHandleExplorerDrop(tree, source, target, isCopy)).concat(rootDropPromise)).then(() => undefined);
-				}
-
-				return Promise.resolve(undefined);
-			});
-		});
-	}
-
-	private doHandleRootDrop(roots: ExplorerItem[], target: ExplorerItem | Model): Promise<void> {
-		if (roots.length === 0) {
-			return Promise.resolve(undefined);
-		}
-
-		const folders = this.contextService.getWorkspace().folders;
-		let targetIndex: number;
-		const workspaceCreationData: IWorkspaceFolderCreationData[] = [];
-		const rootsToMove: IWorkspaceFolderCreationData[] = [];
-
-		for (let index = 0; index < folders.length; index++) {
-			const data = {
-				uri: folders[index].uri
-			};
-			if (target instanceof ExplorerItem && folders[index].uri.toString() === target.resource.toString()) {
-				targetIndex = workspaceCreationData.length;
-			}
-
-			if (roots.every(r => r.resource.toString() !== folders[index].uri.toString())) {
-				workspaceCreationData.push(data);
-			} else {
-				rootsToMove.push(data);
-			}
-		}
-		if (target instanceof Model) {
-			targetIndex = workspaceCreationData.length;
-		}
-
-		workspaceCreationData.splice(targetIndex, 0, ...rootsToMove);
-		return this.workspaceEditingService.updateFolders(0, workspaceCreationData.length, workspaceCreationData);
-	}
-
-	private doHandleExplorerDrop(tree: ITree, source: ExplorerItem, target: ExplorerItem | Model, isCopy: boolean): Promise<void> {
-		if (!(target instanceof ExplorerItem)) {
-			return Promise.resolve(undefined);
-		}
-
-		return tree.expand(target).then(() => {
-
-			if (target.isReadonly) {
-				return undefined;
-			}
-
-			// Reuse duplicate action if user copies
-			if (isCopy) {
-				return this.instantiationService.createInstance(DuplicateFileAction, tree, source, target).run();
-			}
-
-			// Otherwise move
-			const targetResource = resources.joinPath(target.resource, source.name);
-
-			return this.textFileService.move(source.resource, targetResource).then(undefined, error => {
-
-				// Conflict
-				if ((<FileOperationError>error).fileOperationResult === FileOperationResult.FILE_MOVE_CONFLICT) {
-					const confirm: IConfirmation = {
-						message: nls.localize('confirmOverwriteMessage', "'{0}' already exists in the destination folder. Do you want to replace it?", source.name),
-						detail: nls.localize('irreversible', "This action is irreversible!"),
-						primaryButton: nls.localize({ key: 'replaceButtonLabel', comment: ['&& denotes a mnemonic'] }, "&&Replace"),
-						type: 'warning'
-					};
-
-					// Move with overwrite if the user confirms
-					return this.dialogService.confirm(confirm).then(res => {
-						if (res.confirmed) {
-							return this.textFileService.move(source.resource, targetResource, true /* overwrite */).then(undefined, error => this.notificationService.error(error));
-						}
-
-						return undefined;
-					});
-				}
-
-				// Any other error
-				else {
-					this.notificationService.error(error);
-				}
-
-				return undefined;
-			});
-		}, errors.onUnexpectedError);
-	}
-}
->>>>>>> 83232ef0
+// }